from pathlib import Path
import os
import subprocess as sp
import shlex

import datetime
from numpy.random import randint
import json
import numpy as np
import tarfile
from nibabel.freesurfer.io import read_geometry
import pandas as pd
 
def freesurfer_label2annot(subjects_dir: str, subject_path: str, label_list: list, hemi: str, ctab_path: str, annot_name: str):
    '''
    Runs freesurfer label2annot 

    INPUT:
    subjects_dir: str = freesurfer subjects directory, os.environ['SUBEJCTS_DIR] called below
    subject_path: str = filepath to subject's directory
    label_list: str = list of strings containing all desired labels
    hemi: str = hemisphere
    ctab_path: str = filepath to color table
    annot_name: str = desired label name to save annot
    

    OUTPUT:
    annot of the location <outdir>/<hemi>.<annot_name>.annot
    '''
    ## Determine all paths exist
    assert Path(subject_path).exists(), f"Subject path does not exist: {subject_path}"
    assert Path(ctab_path).exists(), f"Color table does not exist: {ctab_path}"
    assert Path(subjects_dir).exists(), f"SUBJECTS_DIR does not exist: {subjects_dir}"

    os.environ['SUBJECTS_DIR'] = subjects_dir
    ctab_path = Path(ctab_path)

    ## Sort labels into strings 

    label_for_cmd = []

    for label in label_list:
        label_for_cmd.append('--l')
        label_filename = f"{hemi}.{label}.label"
        label_filepath = f"{subject_path}/label/{label_filename}"
        label_for_cmd.append(label_filepath)

    subject_id = os.path.basename(subject_path)
    all_labels = ' '.join(label_for_cmd)

    ## Generate and run command 
    my_env = {**os.environ, 'SUBJECTS_DIR' : f"{subjects_dir}"}

    cmd = f"mris_label2annot \
        --s {subject_id} \
        --ctab {ctab_path}\
        --a {annot_name} \
        --h {hemi} \
        {all_labels}"
    
    print(f'Calling: {cmd}')

    sp.Popen(shlex.split(cmd), env=my_env).wait()

def freesurfer_label2vol(subjects_dir : str, subject : str, hemi : str,  **kwargs):
    """ 
    Runs freesurfer's label2vol command : https://surfer.nmr.mgh.harvard.edu/fswiki/mri_label2vol

    Defaults to run with registration to the same subject. This is coded as the --identity flag registering to the identity mat

    INPUT:
    subjects_dir : str = filepath to freesurfer subjects dir
    subject : str = freesurfer subject ID
    hemi : str = hemisphere 
    label_name : str = filepath to label file (do not include .label)
    annot_name : str = filepath to annot file (do not include .annot)
    outfile : str = outfile name (do not include .nii.gz)

    OUTPUT:
    Creates a volume of the label as a binary mask
    
    """
    ## Determine if label files or annot files exist
    
    
    if 'label_name' in kwargs:
        if isinstance(kwargs['label_name'], str):
            label_file = f"{subjects_dir}/{subject}/label/{hemi}.{kwargs['label_name']}.label"

            label_for_cmd = ['--l', label_file] 
            all_labels = ' '.join(label_for_cmd)
            
        if isinstance(kwargs['label_name'], list): 
            label_files = [f"{subjects_dir}/{subject}/label/{hemi}.{label}.label" for label in kwargs['label_name']] 
            for label_file in label_files:
                assert Path(label_file).exists(), f"Label file does not exist: {label_file}"

            label_for_cmd = [] 

            for i, label in kwargs['label_name']:
                label_for_cmd.append('--l')
                label_for_cmd.append(label_files[i])
                all_labels = ' '.join(label_for_cmd)


    if 'annot_name' in kwargs:
        if isinstance(kwargs['annot_name'], str):
            annot_file = f"{subjects_dir}/{subject}/label/{hemi}.{kwargs['annot_name']}.annot"
            assert Path(annot_file).exists(), f"annot_file does not exist: {annot_file}" 

            label_for_cmd = ['--annot', annot_file] 
            all_labels = ' '.join(label_for_cmd)

        if isinstance(kwargs['annot_name'], list):
            annot_files = [f"{subjects_dir}/{subject}/label/{hemi}.{annot}.label" for annot in kwargs['annot_name']] 
            for annot_file in annot_files:
                assert Path(annot_file).exists(), f"Annot file does not exist: {annot_file}"

            label_for_cmd = [] 

            for i, annot in kwargs['annot_name']:
                label_for_cmd.append('--annot')
                label_for_cmd.append(annot_files[i])
                all_labels = ' '.join(label_for_cmd)

    outfile = f"{subjects_dir}/{subject}/mri/{hemi}.{kwargs['outfile_name']}.nii.gz"
    os.chdir(f"{subjects_dir}/{subject}")

    my_env = {**os.environ, 'SUBJECTS_DIR' : f"{subjects_dir}"}
    cmd = f"mri_label2vol \
            --temp ./mri/orig.mgz \
            --o {outfile} \
            --subject {subject}\
            --hemi {hemi} \
            --identity \
            {all_labels} "
    
    print(f'Calling: {cmd}')

    sp.Popen(shlex.split(cmd), env = my_env).wait()

    


def get_subjects_list(subjects_list: str, subjects_dir: str) -> list:
    '''
    Turns txt subject list into list of filepaths
    
    INPUT:
    subjects_list: str = filepath to .txt subject list
    subjects_dir: str = filepath to subjects directory

    OUTPUT:
    subjects_filepaths: list: list of subject filepaths as strings
    '''
    
    with open(subjects_list) as list_file:
        subject_names = [line.rstrip() for line in list_file]

    subject_filepaths = []
   
    for subject in subject_names:
        subject_filepath = os.path.join(subjects_dir, subject)
        
        assert os.path.exists(subject_filepath), f"{subject} does not exist within SUBJECTS_DIR {subjects_dir}"

        subject_filepaths.append(subject_filepath)
    
    return subject_filepaths
    


def sort_subjects_and_sulci(subject_filepaths: list, sulci_list: list) -> dict:
    '''
    Sorts subject hemispheres into groups based on which sulci are present in each hemisphere

    INPUT:
    subject_filepath : list - output of get_subjects_list, a list of all full paths to subjects

    sulci_list : list - all possible sulci

    OUTPUT:
    subject_sulci_dict : dict - {subject_id : [[lh_sulci_present, rh_sulci_present]]}
    '''
    
    subject_sulci_dict = {}

    ### for subjects, check which paths exist and which dont

    for sub_path in subject_filepaths:
        for hemi in ['lh', 'rh']:
            subject_path = Path(sub_path)
            subject_id = subject_path.name
            assert subject_path.exists(), f"{subject_id} does not exist at {subject_path}"
            
            subject_label_paths = get_sulci_filepaths(sub_path, sulci_list, hemi)
            existing_subject_labels_by_hemi = []

            for i, label in enumerate(sulci_list):
                if subject_label_paths[i].exists():
                    #print(f"{subject_id} has the {hemi} {label} label")
                    existing_subject_labels_by_hemi.append(label)
                else:
                    #print(f"{subject_id} does not have the {hemi} {label} label")
                    pass
            
    
    ##  add to dictionary key fo subject_id based on label existenc
            subject_sulci_dict[f"{hemi}_{subject_id}"] = existing_subject_labels_by_hemi

    return subject_sulci_dict



def get_sulci_filepaths(subject_filepath: str, sulci_list: list, hemi: str) -> list:
    '''
    Takes a subject path, list of sulci, and hemisphere and returns list of sulci label paths
    '''      
    subject_filepath = Path(subject_filepath)
    assert subject_filepath.exists(), f"The subject file path does not exist: {subject_filepath}"

    label_paths = [subject_filepath / 'label' / f'{hemi}.{label}.label' for label in sulci_list]

    return label_paths



def create_freesurfer_ctab(ctab_name: str, label_list: str, outdir: str, palette: dict = None ):
    '''
    Creates a color table file for label2annot 
    
    INPUT:
    ctab_name : str - desired name of color table
    label_list : list - list of strings containing all desired labels
    outdir : str - desired output directory
    pallete : list - custom colors - dict labels and rgb colors as strings, with rgb values separated by tab - i.e. ['MFS' : 'int<tab>int<tab>int', ...]
    '''
    
    outdir_path = Path(outdir)
    assert outdir_path.exists(), f"{outdir.resolve()} does not exist"

    ctab_path = f"{outdir}/{ctab_name}.ctab"
    date = datetime.datetime.now()

    if palette == None:        
        palette = {f"{label}" : f"{randint(low=1, high=248)} {randint(low=1, high=248)} {randint(low=1, high=248)}"  for label in label_list}
    else:
        pass

    with open(ctab_path, 'w') as file:
        file.write(f'#$Id: {ctab_path}, v 1.38.2.1 {date.strftime("%y/%m/%d")} {date.hour}:{date.minute}:{date.second} CNL Exp $ \n')
        file.write(f"No. Label Name:                R   G   B   A\n")
        file.write(f"0  Unknown         0   0   0   0\n")
        for i, label_name in enumerate(label_list):
            file.write(f"{i + 1}    {label_name}                {palette[label_name]}  0\n")

    

def create_ctabs_from_dict(project_colortable_dir: str, sulci_list: list, json_file: str, project_name : str, palette: dict = None):
    ''' 
    Takes a dictionary of subjects and present sulci,
    creates a colortable file for each unique combination of sulci

    INPUT:
    project_colortable_dir : str - filepath to project colortable directory
    json_file : str - filepath to json file containing subject sulci dictionary
    sulci_list : list - list of all possible sulci
    palette : dict - custom colors - dict labels and rgb colors as strings, with rgb values separated by tab - i.e. ['MFS' : 'int<tab>int<tab>int', ...]
    project_name : str - unique identifier for project 
    '''
    print(json_file)
    with open(json_file) as file:
        sulci_dict = json.load(file)

    # get all sulci in dictionary
    all_sulci_in_dict = list(sulci_dict.values())
    
    # get unique combinations of sulci 
    unique_sulci_lists = [list(sulc_list) for sulc_list in set(tuple(sulc_list) for sulc_list in all_sulci_in_dict)]
    
    if palette == None:        
        palette = {f"{label}" : f"{randint(low=1, high=248)} {randint(low=1, high=248)} {randint(low=1, high=248)}"  for label in sulci_list}
    else:
        print(palette.keys())
        print(sulci_list)
        
        assert len(palette.keys()) == len(sulci_list), f"Palette length does not match label list length"

    # store unique comnbinations of sulci in dictionary, with key by indexed combination number
    ctab_file_dict = {}

    # this is done to avoid file length limitations when having all sulci in filename (linux=255 bytes)
    # match subject hemi entry to value in the ctab_file_dict

    for i, unique_sulci_list in enumerate(unique_sulci_lists):
         num_sulci = len(unique_sulci_list)
         ctab_name = f'{project_name}_ctab_{i}_{num_sulci}_sulci'
         ctab_file_dict[ctab_name] = unique_sulci_list
    
    dict_to_JSON(dictionary = ctab_file_dict, outdir = project_colortable_dir, project_name = f"{project_name}_ctab_files")
    
<<<<<<< HEAD
    for key in ctab_file_dict.keys():
        print(key)
        create_freesurfer_ctab(ctab_name=key, label_list=ctab_file_dict[key],
                            outdir=project_colortable_dir, palette=palette)
=======
    # Get custom palette for each sulcus
    for key, value in ctab_file_dict.items():
        custom_palette = dict((val, palette[val]) for val in value)
        create_freesurfer_ctab(ctab_name=key, label_list=value,
                            outdir=project_colortable_dir, palette=custom_palette)
>>>>>>> e5eb96a6
        
        

def dict_to_JSON(dictionary: dict, outdir: str, project_name: str):
    '''
    Takes a dictionary and saves as a JSON

    INPUT:
    dictionary : dict - dictionary of {hemi_subject_id, [sulci_list]} created by sort_subjects_and_sulci()
    outdir : str - write directory for json of colortables
            NOTE: should be written to project directory for colortables
    project_name : str - the name of the project to be the name of the .json i.e. voorhies_natcom_2021.json
    '''
    print(outdir)
    assert os.path.exists(outdir), f"{outdir} does not exist"
    
    save_file = os.path.join(outdir, f"{project_name}.json")

    with open(save_file, 'w') as file:
        json.dump(dictionary, file, indent=4)


def rename_labels(subjects_dir: str, subjects_list: str, sulci_dict: dict, by_copy: bool = True):
    '''
    Renames labels in a given hemisphere for all subjects in a given subjects list

    INPUT:
    subjects_dir : str - filepath to subjects directory
    subjects_list : str - filepath to subjects list
    sulci_list : dict - dict of sulci,{old_name: new_name}
    by_copy : bool - if True, copies files by cp (keeps original file) ; if False, renames files by mv (deletes original file)
    
    '''
    assert os.path.exists(subjects_dir), f"{subjects_dir} does not exist"
    assert os.path.exists(subjects_list), f"{subjects_list} does not exist"
    
    subject_filepaths = get_subjects_list(subjects_list, subjects_dir)
    
    if by_copy == True:
        # Copies files by cp (keeps original file)
        for subject_path in subject_filepaths:
    
            assert os.path.exists(subject_path), f"The subject does not exist at {subject_path}"

            for hemi in ['lh', 'rh']:
                for sulcus in sulci_dict.items():
                    cmd = f"cp {subject_path}/label/{hemi}.{sulcus[0]}.label {subject_path}/label/{hemi}.{sulcus[1]}.label"
                    print(f"Executing: {cmd}")
                    run_cmd = sp.Popen(shlex.split(cmd), stdout=sp.PIPE, stderr=sp.PIPE)

                    out, err = run_cmd.communicate()

                    if run_cmd.returncode == 0:
                        pass
                    else:
                        print(f"out: {out}")
                        print(f"err: {err}")
                        print(f'Be sure that {hemi}.{sulcus[0]}.label exists in {subject_path}')
                    

    else:
        # Renames files by mv (removes original file)
        for subject_path in subject_filepaths:
    
            assert os.path.exists(subject_path), f"The subject does not exist at {subject_path}"

            for hemi in ['lh', 'rh']:
                for sulcus in sulci_dict.items():
                    
                    cmd = f"mv {subject_path}/label/{hemi}.{sulcus[0]}.label {subject_path}/label/{hemi}.{sulcus[1]}.label"
                    print(f"Executing: {cmd}")
                    run_cmd = sp.Popen(shlex.split(cmd), stdout=sp.PIPE, stderr=sp.PIPE)

                    out, err = run_cmd.communicate()

                    if run_cmd.returncode == 0:
                        pass
                    else:
                        print(f"out: {out}")
                        print(f"err: {err}")
                        print(f'Be sure that {hemi}.{sulcus[0]}.label exists in {subject_path}')


def create_tar_from_subject_list(project_dir: str, tarfile_name: str, subject_list: str, subjects_dir: str): 
    """
    Creates a compressed .tar.gz file from a list of subjects recursively. 
        NOTE: This will add ALL files located in freesurfer subject directory
    INPUT:
    project_dir : str - filepath to project directory where tar will be written
    tarfile_name : str - name for tar archive
    subject_list : str - filepath to .txt list of subjects
    subjects_dir : str - filepath freesurfer subjects directory


    """
    # Get subject list
    subject_list = get_subjects_list(subjects_dir=subjects_dir, subjects_list=subject_list)
    
    # check suffix and remove
    if tarfile_name[-7:] == '.tar.gz':
        tarfile_name = tarfile_name[:-7]
    
    assert os.path.exists(project_dir), "{project_dir} does not exist"

    
    # Check if tar exists
    try:
        with tarfile.open(f"{project_dir}/{tarfile_name}.tar.gz", mode='x:gz') as tar:
            print(f'Creating {tarfile_name} \n')
            for subject_dir in subject_list:
                tar.add(subject_dir, recursive=True)
            print('tarfile created.')
    except FileExistsError:
        # if tar exists, confirm user wants to add new subjects to tar
        print(f'\n {tarfile_name}.tar.gz already exists. \n')

        add_to_tar = input('Do you want to add the subjects to this existing tarfile? [y/n] ').lower()
        if add_to_tar == 'y' or add_to_tar == 'yes':
         print('\nAdding\n')
         
         with tarfile.open(f"{project_dir}{tarfile_name}.tar.gz", mode='w:gz') as tar:
            for subject_dir in subject_list:
                tar.add(subject_dir, recursive=True)
        else: 
            print(f'\nSubjects not added to {tarfile_name}.\n')
      

def write_label(label_name : str, label_faces : np.array, verts : np.array, hemi : str, subject : str, subjects_dir : str, surface_type : str = 'white'):
    """
    Write a freesurfer label file 

    INPUT:
    label_name : str - name of label for save file
    label_faces : np.array - array of faces for label
    verts : np.array - array of all vertices in subject hemi; if None, will read in subject hemisphere from /surf/ file
    hemi : str - hemisphere of label
    subject : str - subject ID
    subjects_dir : str - filepath to freesurfer subjects directory
    surface_type : str - surface type for label (default = 'white')

    OUTPUT:
    writes label file to subject label directory
    """
    
    assert os.path.exists(subjects_dir), f'{subjects_dir} does not exist'
    subject_dir = f"{subjects_dir}/{subject}"
    assert os.path.exists(subject_dir), f'{subject_dir} does not exist'


    label_ind = np.unique(label_faces)
    if verts is None:
        hemi_surf = f"{subjects_dir}/{subject}/surf/{hemi}.{surface_type}"
        verts, faces = read_geometry(hemi_surf)

    label_verts = verts[label_ind]

    label_filename = f"{subjects_dir}/{subject}/label/{hemi}.{label_name}.label"

    with open(label_filename, 'w') as f:
        f.write(f"#!ascii label , from subject {subject} vox2ras=TkReg coords={surface_type} \n")
        f.write(f"{len(label_ind)} \n")
        for i, ind in enumerate(label_ind):
            f.write(f"{ind} {np.round(label_verts[i][0], decimals=3)} {np.round(label_verts[i][1], decimals=3)} {np.round(label_verts[i][2], decimals=3)} 0.0000000000 \n")



def read_label(label_name):
    """
    Reads a freesurfer-style .label file (5 columns)
    
    Parameters
    ----------
    label_name: str 
    
    Returns 
    -------
    vertices: index of the vertex in the label np.array [n_vertices] 
    RAS_coords: columns are the X,Y,Z RAS coords associated with vertex number in the label, np.array [n_vertices, 3] 
    
    """
    
    # read label file, excluding first two lines of descriptor 
    df_label = pd.read_csv(label_name,skiprows=[0,1],header=None,names=['vertex','x_ras','y_ras','z_ras','stat'],delimiter='\s+')
    
    vertices = np.array(df_label.vertex) 
    RAS_coords = np.empty(shape = (vertices.shape[0], 3))
    RAS_coords[:,0] = df_label.x_ras
    RAS_coords[:,1] = df_label.y_ras
    RAS_coords[:,2] = df_label.z_ras
    
    return vertices, RAS_coords<|MERGE_RESOLUTION|>--- conflicted
+++ resolved
@@ -299,18 +299,14 @@
     
     dict_to_JSON(dictionary = ctab_file_dict, outdir = project_colortable_dir, project_name = f"{project_name}_ctab_files")
     
-<<<<<<< HEAD
-    for key in ctab_file_dict.keys():
-        print(key)
-        create_freesurfer_ctab(ctab_name=key, label_list=ctab_file_dict[key],
-                            outdir=project_colortable_dir, palette=palette)
-=======
+
+
     # Get custom palette for each sulcus
     for key, value in ctab_file_dict.items():
         custom_palette = dict((val, palette[val]) for val in value)
         create_freesurfer_ctab(ctab_name=key, label_list=value,
                             outdir=project_colortable_dir, palette=custom_palette)
->>>>>>> e5eb96a6
+
         
         
 
